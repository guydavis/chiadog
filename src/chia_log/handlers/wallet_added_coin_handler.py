--- conflicted
+++ resolved
@@ -14,22 +14,16 @@
     receiving XCH and creates user notifications.
     """
 
-<<<<<<< HEAD
-    def __init__(self, prefix, symbol):
-        self._parser = WalletAddedCoinParser(prefix)
-        self.symbol = symbol
-=======
     @staticmethod
     def config_name() -> str:
         return "wallet_added_coin_handler"
 
-    def __init__(self, config: Optional[dict] = None):
+    def __init__(self, prefix, config: Optional[dict] = None):
         super().__init__(config)
-        self._parser = WalletAddedCoinParser()
+        self._parser = WalletAddedCoinParser(prefix)
         config = config or {}
         self.min_mojos_amount = config.get("min_mojos_amount", 0)
         logging.info(f"Filtering transaction with mojos less than {self.min_mojos_amount}")
->>>>>>> 97b33879
 
     def handle(self, logs: str, stats_manager: Optional[StatsManager] = None) -> List[Event]:
         events = []
