# std
import logging
from typing import List, Optional

# project
from . import LogHandlerInterface
from ..parsers.block_parser import BlockParser
from .condition_checkers import BlockConditionChecker
from .condition_checkers.found_blocks import FoundBlocks
from .daily_stats.stats_manager import StatsManager
from src.notifier import Event


class BlockHandler(LogHandlerInterface):
    """This handler parses all logs indicating found block
    activity by the full node. It holds a list of condition checkers
    that are evaluated for each event.
    """

<<<<<<< HEAD
    def __init__(self, prefix):
        self._parser = BlockParser(prefix)
=======
    @staticmethod
    def config_name() -> str:
        return "block_handler"

    def __init__(self, config: Optional[dict] = None):
        super().__init__(config)
        self._parser = BlockParser()
>>>>>>> 97b33879
        self._cond_checkers: List[BlockConditionChecker] = [FoundBlocks()]

    def handle(self, logs: str, stats_manager: Optional[StatsManager] = None) -> List[Event]:
        """Process incoming logs, check all conditions
        and return a list of notable events.
        """

        events = []
        activity_messages = self._parser.parse(logs)
        if stats_manager:
            stats_manager.consume_block_messages(activity_messages)

        if len(activity_messages) > 0:
            # Currently not generating keep-alive events for the full node
            logging.debug(f"Parsed {len(activity_messages)} block found messages")

        # Run messages through all condition checkers
        for msg in activity_messages:
            for checker in self._cond_checkers:
                event = checker.check(msg)
                if event:
                    events.append(event)

        return events<|MERGE_RESOLUTION|>--- conflicted
+++ resolved
@@ -17,18 +17,13 @@
     that are evaluated for each event.
     """
 
-<<<<<<< HEAD
-    def __init__(self, prefix):
-        self._parser = BlockParser(prefix)
-=======
     @staticmethod
     def config_name() -> str:
         return "block_handler"
 
-    def __init__(self, config: Optional[dict] = None):
+    def __init__(self, prefix, config: Optional[dict] = None):
         super().__init__(config)
-        self._parser = BlockParser()
->>>>>>> 97b33879
+        self._parser = BlockParser(prefix)
         self._cond_checkers: List[BlockConditionChecker] = [FoundBlocks()]
 
     def handle(self, logs: str, stats_manager: Optional[StatsManager] = None) -> List[Event]:
