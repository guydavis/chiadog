--- conflicted
+++ resolved
@@ -20,18 +20,13 @@
     ensure that farming is going smoothly.
     """
 
-<<<<<<< HEAD
-    def __init__(self, prefix):
-        self._parser = HarvesterActivityParser(prefix)
-=======
     @staticmethod
     def config_name() -> str:
         return "harvester_activity_handler"
 
-    def __init__(self, config: Optional[dict] = None):
+    def __init__(self, prefix, config: Optional[dict] = None):
         super().__init__(config)
-        self._parser = HarvesterActivityParser()
->>>>>>> 97b33879
+        self._parser = HarvesterActivityParser(prefix)
         self._cond_checkers: List[HarvesterConditionChecker] = [
             TimeSinceLastFarmEvent(),
             NonDecreasingPlots(),
