# std
import logging
from typing import List, Optional

# project
from . import LogHandlerInterface
from ..parsers.finished_signage_point_parser import FinishedSignagePointParser
from .condition_checkers import FinishedSignageConditionChecker
from .condition_checkers.non_skipped_signage_points import NonSkippedSignagePoints
from .daily_stats.stats_manager import StatsManager
from src.notifier import Event


class FinishedSignagePointHandler(LogHandlerInterface):
    """This handler parses all logs indicating finished signage point
    activity by the full node. It holds a list of condition checkers
    that are evaluated for each event.
    """

<<<<<<< HEAD
    def __init__(self, prefix):
        self._parser = FinishedSignagePointParser(prefix)
=======
    @staticmethod
    def config_name() -> str:
        return "finished_signage_point_handler"

    def __init__(self, config: Optional[dict] = None):
        super().__init__(config)
        self._parser = FinishedSignagePointParser()
>>>>>>> 97b33879
        self._cond_checkers: List[FinishedSignageConditionChecker] = [NonSkippedSignagePoints()]

    def handle(self, logs: str, stats_manager: Optional[StatsManager] = None) -> List[Event]:
        """Process incoming logs, check all conditions
        and return a list of notable events.
        """

        events = []
        signage_point_messages = self._parser.parse(logs)
        if stats_manager:
            stats_manager.consume_signage_point_messages(signage_point_messages)

        if len(signage_point_messages) > 0:
            # Currently not generating keep-alive events for the full node
            # based on the signage points because it's tightly coupled to
            # the eligible plots check from the harvester
            logging.debug(f"Parsed {len(signage_point_messages)} signage point messages")

        # Run messages through all condition checkers
        for msg in signage_point_messages:
            for checker in self._cond_checkers:
                event = checker.check(msg)
                if event:
                    events.append(event)

        return events<|MERGE_RESOLUTION|>--- conflicted
+++ resolved
@@ -17,18 +17,13 @@
     that are evaluated for each event.
     """
 
-<<<<<<< HEAD
-    def __init__(self, prefix):
-        self._parser = FinishedSignagePointParser(prefix)
-=======
     @staticmethod
     def config_name() -> str:
         return "finished_signage_point_handler"
 
-    def __init__(self, config: Optional[dict] = None):
+    def __init__(self, prefix, config: Optional[dict] = None):
         super().__init__(config)
-        self._parser = FinishedSignagePointParser()
->>>>>>> 97b33879
+        self._parser = FinishedSignagePointParser(prefix)
         self._cond_checkers: List[FinishedSignageConditionChecker] = [NonSkippedSignagePoints()]
 
     def handle(self, logs: str, stats_manager: Optional[StatsManager] = None) -> List[Event]:
